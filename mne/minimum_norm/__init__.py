--- conflicted
+++ resolved
@@ -1,9 +1,3 @@
-<<<<<<< HEAD
-from .inverse import read_inverse_operator, apply_inverse, minimum_norm, \
-                     apply_inverse_raw
-from .time_frequency import source_band_induced_power, source_induced_power
-=======
 from .inverse import read_inverse_operator, apply_inverse, \
                      apply_inverse_raw, make_inverse_operator
-from .time_frequency import source_induced_power
->>>>>>> 234b9d94
+from .time_frequency import source_band_induced_power, source_induced_power